--- conflicted
+++ resolved
@@ -58,17 +58,10 @@
         100% { transform: translate(-50%, -50%) rotate(360deg); }
       }
     </style>
-<<<<<<< HEAD
-    <script type="module" crossorigin src="/assets/index-CxRJI43N.js"></script>
-    <link rel="modulepreload" crossorigin href="/assets/vendor-w47DzTbS.js">
-    <link rel="modulepreload" crossorigin href="/assets/ui-BL9zYXLc.js">
-    <link rel="stylesheet" crossorigin href="/assets/index-DrlshWn4.css">
-=======
     <script type="module" crossorigin src="/assets/index-BumZ3VAv.js"></script>
     <link rel="modulepreload" crossorigin href="/assets/vendor-w47DzTbS.js">
     <link rel="modulepreload" crossorigin href="/assets/ui-BDyfbi8X.js">
     <link rel="stylesheet" crossorigin href="/assets/index-B1EemKnk.css">
->>>>>>> 1edf63c5
   </head>
   <body>
     <div id="root">
