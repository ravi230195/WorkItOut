--- conflicted
+++ resolved
@@ -60,14 +60,9 @@
   const [renameLoading, setRenameLoading] = useState(false);
   const [deleteLoading, setDeleteLoading] = useState(false);
 
-<<<<<<< HEAD
   // Profile for greeting with user's name
   const [profile, setProfile] = useState<Profile | null>(null);
-
-  const { steps, goal, isLoading: isLoadingSteps } = useStepTracking(true);
-=======
   const { steps, goal, isLoading: isLoadingSteps } = useStepTracking();
->>>>>>> 1b3526ed
 
   const canEdit = view === RoutinesView.My;
 
