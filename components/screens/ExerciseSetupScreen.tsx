// components/screens/ExerciseSetupScreen.tsx
import React, { useEffect, useMemo, useRef, useState } from "react";
import { toast } from "sonner";
import { AppScreen, Section, ScreenHeader, Stack, Spacer } from "../layouts";
import { BottomNavigation } from "../BottomNavigation";
import { TactileButton } from "../TactileButton";
import ExpandingCard from "../ui/ExpandingCard";
import ExerciseSetEditorCard from "../sets/ExerciseSetEditorCard";
import { RoutineAccess } from "../../hooks/useAppNavigation";
import { useAuth } from "../AuthContext";
import {
  Exercise,
  supabaseAPI,
  type UserRoutineExercise,
  type UserRoutineExerciseSet,
} from "../../utils/supabase/supabase-api";
import { logger } from "../../utils/logging";
import { performanceTimer } from "../../utils/performanceTimer";
import { loadRoutineExercisesWithSets, SETS_PREFETCH_CONCURRENCY } from "../../utils/routineLoader";

// --- Journal-based persistence (simple, testable) ---
import {
  makeJournal,
  recordExAdd,
  recordExDelete,
  recordSetAdd,
  recordSetDelete,
  recordSetReorder,
  recordSetUpdate,
} from "../routine-editor/journal";
import { collapseJournal, journalIsNoop } from "../routine-editor/collapseJournal";
import { runJournal, type ExIdMap } from "../routine-editor/journalRunner";
import { tempId, type Id } from "../routine-editor/journalTypes";

/* =======================================================================================
   Types used by this screen (UI state only)
   ======================================================================================= */

type SavedExerciseWithDetails = UserRoutineExercise & {
  exercise_name?: string;
  category?: string;
  exercise_id: number;
  muscle_group?: string;
};

type ExerciseMeta = { exercise_id: number; name: string; muscle_group?: string | null };

type UISet = {
  id: Id; // DB id (>0) or temp (<0)
  set_order: number;
  reps: string; // keep strings for controlled inputs
  weight: string;
  done?: boolean;
};

type UIExercise = {
  id: Id; // templateId (>0) or temp (<0)
  templateId?: number; // present if existing in DB
  exerciseId: number; // exercises.exercise_id
  name: string;
  muscle_group?: string;
  loaded: boolean; // sets loaded
  expanded: boolean;
  sets: UISet[];
};

/* =======================================================================================
   Props
   ======================================================================================= */

interface ExerciseSetupScreenProps {
  routineId: number;
  routineName: string;
  selectedExercisesForSetup: Exercise[];
  setSelectedExercisesForSetup: (exercises: Exercise[]) => void;
  onBack: () => void;
  onSave: () => void;
  onAddMoreExercises: () => void;
  isEditingExistingRoutine?: boolean;
  onShowExerciseSelector?: () => void;
  access?: RoutineAccess;
  initialMode?: "plan" | "workout";
  onModeChange?: (mode: "plan" | "workout") => void;
}

/* =======================================================================================
   Component
   ======================================================================================= */

export function ExerciseSetupScreen({
  routineId,
  routineName,
  selectedExercisesForSetup,
  setSelectedExercisesForSetup,
  onBack,
  onSave,
  onAddMoreExercises,
  isEditingExistingRoutine = false,
  onShowExerciseSelector,
  access = RoutineAccess.Editable,
  initialMode = "plan",
  onModeChange,
}: ExerciseSetupScreenProps) {
  const { userToken } = useAuth();

  const [exercises, setExercises] = useState<UIExercise[]>([]);
  const [loadingSaved, setLoadingSaved] = useState(true);
  const [savingAll, setSavingAll] = useState(false);
  const [savingWorkout, setSavingWorkout] = useState(false);
  const [loadingSets, setLoadingSets] = useState<Record<string, boolean>>({}); // key by exercise id as string

  type ScreenMode = "plan" | "workout";
  const [screenMode, setScreenMode] = useState<ScreenMode>(initialMode);
  const inWorkout = screenMode === "workout";

  // Append-only action journal (doesn't trigger re-renders)
  const journalRef = useRef(makeJournal());
  // Snapshot of last-saved state for change detection
  const savedSnapshotRef = useRef<any[]>([]);

  /* -------------------------------------------------------------------------------------
     Utilities
     ------------------------------------------------------------------------------------- */

  // ✅ NEW: Normalize placeholders so "Undefined"/"Unknown"/"null"/"N/A" don't block fallback
  const normalizeField = (val: unknown): string => {
    const s = (val ?? "").toString().trim();
    if (!s) return "";
    if (/^(unknown|undefined|null|n\/a)$/i.test(s)) return "";
    return s;
  };

  const fetchExerciseMeta = async (id: number): Promise<ExerciseMeta | null> => {
    try {
      // Uses supabaseAPI.getExercise(id) which is cached internally
      const metaAny = await supabaseAPI.getExercise(id);
      const meta = Array.isArray(metaAny) ? (metaAny as any[])[0] : (metaAny as any);
      return (meta ?? null) as ExerciseMeta | null;
    } catch (error) {
      logger.error(" [EXERCISE_SETUP] fetchExerciseMeta error:", error);
      return null;
    }
  };

  // Normalize exercises to compare against saved snapshot (order + values only)
  const snapshotExercises = (list: UIExercise[]) =>
    list
      .map((e) => ({
        id: e.id,
        exerciseId: e.exerciseId,
        sets: e.sets
          .slice()
          .sort((a, b) => a.set_order - b.set_order)
          .map((s) => ({
            id: s.id,
            set_order: s.set_order,
            reps: s.reps,
            weight: s.weight,
          })),
      }))
      .sort((a, b) => a.id - b.id);

  /* -------------------------------------------------------------------------------------
     Load saved exercises using routineLoader
     ------------------------------------------------------------------------------------- */
  useEffect(() => {
    if (!userToken) return;
    let cancelled = false;

    (async () => {
      const timer = performanceTimer.start('ExerciseSetup - load saved exercises');
      setLoadingSaved(true);
      try {
        const loaded = await loadRoutineExercisesWithSets(routineId, {
          concurrency: SETS_PREFETCH_CONCURRENCY,
          timer: performanceTimer,
        });
        if (cancelled) return;
        const uiList: UIExercise[] = loaded.map((r) => ({
          id: r.templateId,
          templateId: r.templateId,
          exerciseId: r.exerciseId,
          name: r.name,
          muscle_group: r.muscle_group,
          loaded: true,
          expanded: false,
          sets: r.sets,
        }));
        setExercises(uiList);
        savedSnapshotRef.current = snapshotExercises(uiList);
      } catch (e) {
        logger.error(String(e));
        toast.error('Failed to load exercises');
      } finally {
        if (!cancelled) setLoadingSaved(false);
        timer.endWithLog('info');
      }
    })();

    return () => {
      cancelled = true;
    };
  }, [routineId, userToken]);

  /* -------------------------------------------------------------------------------------
     Add selected exercises AFTER initial load completes
     ------------------------------------------------------------------------------------- */
  useEffect(() => {
    if (loadingSaved) return;
    if (selectedExercisesForSetup.length === 0) return;

    (async () => {
      const timer = performanceTimer.start('ExerciseSetup - add selected exercises');
      for (const ex of selectedExercisesForSetup) {
        await addNewExercise(ex);
      }
      setSelectedExercisesForSetup([]);

      // Scroll new cards into view
      requestAnimationFrame(() =>
        window.scrollTo({ top: document.body.scrollHeight, behavior: "smooth" })
      );

      timer.endWithLog('debug');
    })();
    // eslint-disable-next-line react-hooks/exhaustive-deps
  }, [selectedExercisesForSetup, loadingSaved]);

  /* =======================================================================================
     Helpers: update local UI state
     ======================================================================================= */

  const withExercises = (updater: (draft: UIExercise[]) => void) => {
    setExercises((prev) => {
      const next = prev.map((e) => ({ ...e, sets: e.sets.map((s) => ({ ...s })) }));
      updater(next);
      return next;
    });
  };

  const ensureSetsLoaded = async (ex: UIExercise) => {
    // With eager load this will usually be a no-op; keep for safety.
    if (ex.loaded || !ex.templateId) return;

    const timer = performanceTimer.start(`ExerciseSetup - ensureSetsLoaded for exercise ${ex.id}`);
    setLoadingSets((p) => ({ ...p, [String(ex.id)]: true }));
    try {
      const rows = (await supabaseAPI.getExerciseSetsForRoutine(
        ex.templateId
      )) as UserRoutineExerciseSet[];
      const mapped: UISet[] = rows
        .sort((a, b) => (a.set_order || 0) - (b.set_order || 0))
        .map((r) => ({
          id: r.routine_template_exercise_set_id,
          set_order: r.set_order ?? 0,
          reps: String(r.planned_reps ?? "0"),
          weight: String(r.planned_weight_kg ?? "0"),
        }));

      withExercises((draft) => {
        const i = draft.findIndex((d) => d.id === ex.id);
        if (i >= 0) {
          draft[i].sets = mapped;
          draft[i].loaded = true;
        }
      });
    } catch (e) {
      logger.error(String(e));
      toast.error("Failed to load sets");
    } finally {
      setLoadingSets((p) => {
        const n = { ...p };
        delete n[String(ex.id)];
        return n;
      });
      timer.endWithLog('debug');
    }
  };

  /* =======================================================================================
     Journal-backed UI actions
     ======================================================================================= */

  const addNewExercise = async (x: Exercise) => {
    const timer = performanceTimer.start('ExerciseSetup - addNewExercise');
    const newExId: Id = tempId();
    const initialSetId: Id = tempId();

    // If selector didn't include muscle_group or name, fetch per-exercise meta now
    let name = x.name?.trim() || "";
    let muscle_group = ((x as any).muscle_group || "")?.toString().trim() || "";

    if (!name || !muscle_group) {
      const metaTimer = performanceTimer.start('ExerciseSetup - fetchExerciseMeta in addNewExercise');
      const meta = await fetchExerciseMeta(x.exercise_id);
      if (meta) {
        if (!name) name = normalizeField(meta.name) || name;
        if (!muscle_group) muscle_group = normalizeField(meta.muscle_group) || muscle_group;
      }
      metaTimer.endWithLog('debug');
    }

    // 1) Update UI
    setExercises((prev) => [
      ...prev,
      {
        id: newExId,
        exerciseId: x.exercise_id,
        name,
        muscle_group: muscle_group || undefined,
        loaded: true,
        expanded: true,
        sets: [{ id: initialSetId, set_order: 1, reps: "0", weight: "0", ...(inWorkout ? { done: false } : {}) }],
      },
    ]);

    // 2) Record in journal
    recordExAdd(journalRef.current, newExId, x.exercise_id, name);
    recordSetAdd(journalRef.current, newExId, initialSetId, 1, "0", "0");

    timer.endWithLog('debug');
  };

  const toggleExpanded = async (exId: Id) => {
    const ex = exercises.find((e) => e.id === exId);
    if (!ex) return;

    if (!ex.loaded && ex.templateId) {
      await ensureSetsLoaded(ex);
    }

    withExercises((draft) => {
      const i = draft.findIndex((d) => d.id === exId);
      if (i >= 0) draft[i].expanded = !draft[i].expanded;
    });
  };

  const computeNextOrder = (sets: UISet[]) =>
    sets.reduce((m, s) => Math.max(m, s.set_order || 0), 0) + 1;

  /** Add set by duplicating the last set’s reps/weight (or "0"/"0" if none). */
  const onAddSet = async (exId: Id) => {
    if (access === RoutineAccess.ReadOnly) return;

    const current = exercises.find((e) => e.id === exId);
    if (!current) return;
    if (!current.loaded && current.templateId) {
      await ensureSetsLoaded(current);
    }

    withExercises((draft) => {
      const i = draft.findIndex((d) => d.id === exId);
      if (i < 0) return;

      const ex = draft[i];
      const nextOrder = computeNextOrder(ex.sets);

      const prevSet =
        ex.sets.length > 0
          ? ex.sets.slice().sort((a, b) => a.set_order - b.set_order)[ex.sets.length - 1]
          : undefined;

      const newSetId: Id = tempId();
      const initialReps = prevSet ? prevSet.reps : "0";
      const initialWeight = prevSet ? prevSet.weight : "0";

      ex.sets.push({
        id: newSetId,
        set_order: nextOrder,
        reps: initialReps,
        weight: initialWeight,
        ...(inWorkout ? { done: false } : {}),
      });

      recordSetAdd(journalRef.current, exId, newSetId, nextOrder, initialReps, initialWeight);
    });
  };

  // robust key resolver: expect set id; also accept order number.
  const resolveSetId = (ex: UIExercise, rawKey: unknown): Id | null => {
    if (typeof rawKey === "number") {
      const byId = ex.sets.find((s) => s.id === rawKey);
      if (byId) return byId.id;
      const byOrder = ex.sets.find((s) => s.set_order === rawKey);
      return byOrder ? byOrder.id : null;
    }
    if (typeof rawKey === "string") {
      const n = Number(rawKey);
      if (!Number.isNaN(n)) {
        const byId = ex.sets.find((s) => s.id === n);
        if (byId) return byId.id;
        const byOrder = ex.sets.find((s) => s.set_order === n);
        return byOrder ? byOrder.id : null;
      }
    }
    return null;
  };

  const onChangeSet = (exId: Id, rawKey: unknown, field: "reps" | "weight", value: string) => {
    if (access === RoutineAccess.ReadOnly) return;
    withExercises((draft) => {
      const i = draft.findIndex((d) => d.id === exId);
      if (i < 0) return;
      const ex = draft[i];

      const setId = resolveSetId(ex, rawKey);
      if (setId == null) return;

      const sIdx = ex.sets.findIndex((s) => s.id === setId);
      if (sIdx < 0) return;

      const prev = ex.sets[sIdx];
      const next: UISet = { ...prev, [field]: value };
      ex.sets[sIdx] = next;

      if (field === "reps") recordSetUpdate(journalRef.current, exId, setId, value, undefined);
      else recordSetUpdate(journalRef.current, exId, setId, undefined, value);
    });
  };

  const onRemoveSet = (exId: Id, rawKey: unknown) => {
    if (access === RoutineAccess.ReadOnly) return;
    withExercises((draft) => {
      const i = draft.findIndex((d) => d.id === exId);
      if (i < 0) return;
      const ex = draft[i];

      const setId = resolveSetId(ex, rawKey);
      if (setId == null) return;

      const before = ex.sets.slice();
      ex.sets = ex.sets.filter((s) => s.id !== setId);

      recordSetDelete(journalRef.current, exId, setId);

      // reindex 1..N and record reorders for DB sets only
      let order = 1;
      for (const s of ex.sets) {
        const old = before.find((b) => b.id === s.id);
        s.set_order = order++;
        if (s.id > 0 && old && old.set_order !== s.set_order) {
          recordSetReorder(journalRef.current, exId, s.id, s.set_order);
        }
      }
    });
  };

  const onDeleteExercise = (exId: Id) => {
    if (access === RoutineAccess.ReadOnly) return;
    setExercises((prev) => prev.filter((e) => e.id !== exId));
    recordExDelete(journalRef.current, exId);
  };

  const onToggleDone = (exId: Id, rawKey: unknown, done: boolean) => {
    withExercises((draft) => {
      const ex = draft.find((d) => d.id === exId);
      if (!ex) return;
      const setId = resolveSetId(ex, rawKey);
      if (setId == null) return;
      const s = ex.sets.find((st) => st.id === setId);
      if (s) s.done = done;
    });
  };

  const updateMode = (mode: ScreenMode) => {
    setScreenMode(mode);
    onModeChange?.(mode);
  };

  const startWorkout = () => {
    // reset any stale journal entries and mark all sets as not done locally
    journalRef.current = makeJournal();
    setExercises((prev) =>
      prev.map((ex) => ({
        ...ex,
        sets: ex.sets.map((s) => ({ ...s, done: false })),
      }))
    );
    updateMode("workout");
    logger.info(" [EXERCISE_SETUP] Workout started for id: " + routineId);
  };

  const endWorkout = async () => {
    if (!userToken) {
      toast.error("Please sign in to save workout");
      return;
    }

    setSavingWorkout(true);
    try {
      // Persist workout session in one go at workout end
      //TODO: Uncomment this when we have a way to start a workout and fetch the workout id
      // const workout = await supabaseAPI.startWorkout(routineId);
      logger.info(" [EXERCISE_SETUP] Workout edded for id: " + routineId);
      // Dummy workout object
      let workout = {
        id: "123",
        template_id: routineId,
        started_at: new Date().toISOString(),
        ended_at: new Date().toISOString(),
      };

      for (let i = 0; i < exercises.length; i++) {
        const ex = exercises[i];
        //TODO: Uncomment this when we have a way to add a workout exercise
        //const xEx = await supabaseAPI.addWorkoutExercise(workout.id, ex.exerciseId, i + 1);
        let wEx = {
          id: "123",
          workout_id: workout.id,
          exercise_id: ex.exerciseId,
          order_index: i + 1,
        };
        logger.info(" [EXERCISE_SETUP] Workout exercise added for id: " + ex.exerciseId);
        for (const s of ex.sets) {
          logger.info(" [EXERCISE_SETUP] Workout set added for id: " + wEx.id + " Set order: " + s.set_order + " Reps: " + (Number(s.reps) || 0) + " Weight: " + (Number(s.weight) || 0) + " Done: " + (s.done ? "DONE" : "NOT DONE"));
          /*await supabaseAPI.addWorkoutSet(
            wEx.id,
            s.set_order,
            Number(s.reps) || 0,
            Number(s.weight) || 0,
            s.done ? new Date().toISOString() : undefined
          );*/
        }
      }

      //TODO: Uncomment this when we have a way to end a workout
      //await supabaseAPI.endWorkout(workout.id);
      logger.info(" [EXERCISE_SETUP] Workout ended for id: " + workout.id);

      // Apply workout edits to the routine template
      const journal = journalRef.current;
      const exIdMap: ExIdMap = {};
      for (const e of exercises) {
        exIdMap[e.id] = { templateId: e.templateId, exerciseId: e.exerciseId };
      }
      const plan = collapseJournal(journal);
      if (!journalIsNoop(journal)) {
        await runJournal(plan, routineId, exIdMap);
      }
      journalRef.current = makeJournal();

      await reloadFromDb();
      toast.success("Workout saved!");
      updateMode("plan");
    } catch (e) {
      logger.error(String(e));
      toast.error("Failed to save workout");
    } finally {
      setSavingWorkout(false);
    }
  };

  /* =======================================================================================
     Save / Cancel
     ======================================================================================= */

  const reloadFromDb = async () => {
    setLoadingSaved(true);
    try {
      const loaded = await loadRoutineExercisesWithSets(routineId, {
        concurrency: SETS_PREFETCH_CONCURRENCY,
        timer: performanceTimer,
      });
      const uiList: UIExercise[] = loaded.map((r) => ({
        id: r.templateId,
        templateId: r.templateId,
        exerciseId: r.exerciseId,
        name: r.name,
        muscle_group: r.muscle_group,
        loaded: true,
        expanded: false,
        sets: r.sets,
      }));
      setExercises(uiList);
      savedSnapshotRef.current = snapshotExercises(uiList);
    } catch (e) {
      logger.error(String(e));
      toast.error("Failed to refresh");
    } finally {
      setLoadingSaved(false);
    }
  };

  const onCancelAll = async () => {
    journalRef.current = makeJournal();
    await reloadFromDb();
  };

  const onSaveAll = async () => {
    if (!userToken) {
      toast.error("Please sign in to save changes");
      return;
    }
    const journal = journalRef.current;
    if (journalIsNoop(journal)) {
      toast.message("No changes to save");
      return;
    }

    const exIdMap: ExIdMap = {};
    for (const e of exercises) {
      exIdMap[e.id] = { templateId: e.templateId, exerciseId: e.exerciseId };
    }

    const plan = collapseJournal(journal);

    setSavingAll(true);
    try {
      await runJournal(plan, routineId, exIdMap);
      journalRef.current = makeJournal();
      await reloadFromDb();
      toast.success("All changes saved!");
      onSave?.();
    } catch (e) {
      logger.error(String(e));
      toast.error("Failed to save changes");
    } finally {
      setSavingAll(false);
    }
  };

  /* =======================================================================================
     Derived & Render
     ======================================================================================= */

  const hasUnsaved = useMemo(
    () =>
      performanceTimer.timeSync(
        "ExerciseSetup - check unsaved",
        () => {
          const current = JSON.stringify(snapshotExercises(exercises));
          const saved = JSON.stringify(savedSnapshotRef.current);
          return current !== saved;
        },
        "debug"
      ),
    [exercises]
  );
  const visible = exercises;

  const handleBack = () => {
    const timer = performanceTimer.start("ExerciseSetup - handleBack");
    if (screenMode === "plan" && hasUnsaved) {
      const proceed = window.confirm(
        "You have unsaved changes. Leave without saving?"
      );
      if (!proceed) {
        timer.endWithLog("debug");
        return;
      }
    }
    onBack();
    timer.endWithLog("debug");
  };

  const renderHeader = () => (
    <ScreenHeader
      title={routineName || "Routine"}
      onBack={handleBack}
      {...(access === RoutineAccess.Editable
        ? {
          onAdd: () => {
            if (isEditingExistingRoutine && onShowExerciseSelector) onShowExerciseSelector();
            else onAddMoreExercises();
          },
        }
        : {})}
      showBorder={false}
      denseSmall
      contentHeightPx={74}
      titleClassName="text-[17px] font-bold"
    />
  );

  const renderBottomBar = () => {
    if (screenMode === "plan") {
      if (hasUnsaved) {
        return (
          <BottomNavigation>
            <div className="flex w-full gap-3">
              <TactileButton
                variant="secondary"
                onClick={onCancelAll}
                disabled={access === RoutineAccess.ReadOnly}
                className={`flex-1 h-11 md:h-12 ${
                  access === RoutineAccess.ReadOnly
                    ? "opacity-50 cursor-not-allowed bg-gray-100 text-gray-400 border-gray-200"
                    : "bg-transparent border-warm-brown/20 text-warm-brown/60 hover:bg-soft-gray"
                } font-medium`}
              >
                CANCEL ALL
              </TactileButton>
              <TactileButton
                onClick={onSaveAll}
                disabled={savingAll || access === RoutineAccess.ReadOnly}
                className={`flex-1 h-11 md:h-12 font-medium border-0 transition-all ${
                  access === RoutineAccess.ReadOnly
                    ? "opacity-50 cursor-not-allowed bg-gray-400"
                    : "bg-primary hover:bg-primary-hover text-primary-foreground btn-tactile"
                }`}
              >
                {savingAll ? "SAVING..." : `SAVE ALL`}
              </TactileButton>
            </div>
          </BottomNavigation>
        );
      }
      return (
<<<<<<< HEAD
        <BottomNavigation>
=======
        <FooterBar size="md" bg="translucent" align="center" maxContent="responsive" innerClassName="w-full gap-3">
>>>>>>> dd111bde
          <TactileButton
            onClick={startWorkout}
            className="h-11 md:h-12 px-6 md:px-8 font-medium border-0 transition-all bg-primary hover:bg-primary-hover text-primary-foreground btn-tactile"
          >
            START WORKOUT
          </TactileButton>
        </BottomNavigation>
      );
    }
    return (
<<<<<<< HEAD
      <BottomNavigation>
=======
      <FooterBar size="md" bg="translucent" align="center" maxContent="responsive" innerClassName="w-full gap-3">
>>>>>>> dd111bde
        <TactileButton
          onClick={endWorkout}
          disabled={savingWorkout}
          className="h-11 md:h-12 px-6 md:px-8 font-medium border-0 transition-all bg-primary hover:bg-primary-hover text-primary-foreground btn-tactile"
        >
          {savingWorkout ? "SAVING..." : "END WORKOUT"}
        </TactileButton>
      </BottomNavigation>
    );
  };

  const renderExerciseCard = (ex: UIExercise) => {
    const isLoading = !!loadingSets[String(ex.id)];

    const items = ex.loaded
      ? ex.sets
        .slice()
        .sort((a, b) => a.set_order - b.set_order)
        .map((s) => ({
          key: s.id, // child will pass this back; our resolver also handles order numbers
          order: s.set_order,
          reps: s.reps,
          weight: s.weight,
          removable: ex.sets.length > 1,
          done: s.done,
        }))
      : [];

    // Subtitle: "<muscle_group> • <N Sets>" (when loaded) or just muscle group while loading.
    const subtitle = (() => {
      const mg = normalizeField(ex.muscle_group);
      if (ex.loaded) {
        const count = items.length;
        const setsLabel = count === 1 ? "1 Set" : `${count} Sets`;
        return mg ? `${mg} • ${setsLabel}` : setsLabel;
      }
      return mg || "";
    })();

    return (
      <div key={ex.id} className="scroll-mt-24">
        <ExpandingCard
          variant="solid"
          size="md"
          expanded={ex.expanded}
          onToggle={() => toggleExpanded(ex.id)}
          title={ex.name}
          subtitle={subtitle}
          leading={
            <div className="w-10 h-10 md:w-12 md:h-12 bg-muted rounded-lg flex items-center justify-center overflow-hidden">
              <span className="text-sm md:text-base font-medium text-muted-foreground">
                {ex.name.substring(0, 2).toUpperCase()}
              </span>
            </div>
          }
          className="bg-card/80 border-border"
          bodyClassName="pt-2"
        >
          {isLoading || !ex.loaded ? (
            <div className="flex items-center justify-center py-4">
              <div className="animate-spin w-4 h-4 border-2 border-warm-coral border-t-transparent rounded-full" />
              <span className="ml-2 text-sm text-warm-brown/60">Loading sets...</span>
            </div>
          ) : (
            <ExerciseSetEditorCard
              name={ex.name}
              initials={ex.name.substring(0, 2)}
              items={items}
              mode={inWorkout ? "workout" : "edit"}
              onChange={(key, field, value) =>
                onChangeSet(ex.id, key as unknown, field as "reps" | "weight", value)
              }
              onRemove={inWorkout ? undefined : (key) => onRemoveSet(ex.id, key as unknown)}
              onAdd={() => onAddSet(ex.id)}
              onDeleteExercise={inWorkout ? undefined : () => onDeleteExercise(ex.id)}
              onToggleDone={inWorkout ? (key, done) => onToggleDone(ex.id, key, done) : undefined}
              deleteDisabled={access === RoutineAccess.ReadOnly}
              disabled={access === RoutineAccess.ReadOnly}
              onFocusScroll={(e) => {
                const target = e.currentTarget;
                setTimeout(
                  () => {
                    if (target && target.scrollIntoView) {
                      target.scrollIntoView({
                        block: "center",
                        behavior: "smooth",
                      });
                    }
                  },
                  60
                );
              }}
              className="mb-2"
            />
          )}
        </ExpandingCard>
      </div>
    );
  };

  const renderExerciseList = () => {
    if (loadingSaved) {
      return (
        <div className="space-y-3">
          {[1, 2].map((i) => (
            <div key={i} className="flex items-center gap-3 p-3 bg-card/50 rounded-xl animate-pulse">
              <div className="w-9 h-9 md:w-10 md:h-10 bg-muted rounded-lg" />
              <div className="flex-1 space-y-2">
                <div className="h-4 bg-muted rounded w-3/4" />
                <div className="h-3 bg-muted rounded w-1/2" />
              </div>
            </div>
          ))}
        </div>
      );
    }
    if (visible.length === 0) {
      return (
        <div className="text-center py-4">
          <p className="text-muted-foreground">Ready to add exercises to this routine</p>
        </div>
      );
    }
    return <div className="space-y-3">{visible.map((ex) => renderExerciseCard(ex))}</div>;
  };

  return (
    <AppScreen
      header={renderHeader()}
      maxContent="responsive"
      padContent={false}
      contentBottomPaddingClassName={hasUnsaved || inWorkout ? "pb-24" : ""}
      bottomBar={renderBottomBar()}
      showHeaderBorder={false}
      showBottomBarBorder={false}
      contentClassName=""
    >
      <Stack gap="fluid">
        <Spacer y="sm" />
        <Section variant="plain" padding="none">
          <div className="mt-2 mb-6">
            <h3 className="text-xs md:text-sm text-muted-foreground uppercase tracking-wider mb-3">
              EXERCISES IN ROUTINE ({visible.length})
            </h3>
            {renderExerciseList()}
          </div>
        </Section>
      </Stack>
    </AppScreen>
  );
}<|MERGE_RESOLUTION|>--- conflicted
+++ resolved
@@ -706,11 +706,7 @@
         );
       }
       return (
-<<<<<<< HEAD
-        <BottomNavigation>
-=======
-        <FooterBar size="md" bg="translucent" align="center" maxContent="responsive" innerClassName="w-full gap-3">
->>>>>>> dd111bde
+        <FooterBar size="md" bg="translucent" align="between" maxContent="responsive" innerClassName="w-full gap-3">
           <TactileButton
             onClick={startWorkout}
             className="h-11 md:h-12 px-6 md:px-8 font-medium border-0 transition-all bg-primary hover:bg-primary-hover text-primary-foreground btn-tactile"
@@ -721,11 +717,7 @@
       );
     }
     return (
-<<<<<<< HEAD
       <BottomNavigation>
-=======
-      <FooterBar size="md" bg="translucent" align="center" maxContent="responsive" innerClassName="w-full gap-3">
->>>>>>> dd111bde
         <TactileButton
           onClick={endWorkout}
           disabled={savingWorkout}
